import { useEffect, useState } from "react";

import { getHeroImageUrl } from "../utils/imageUtils";

<<<<<<< HEAD
// TODO: Define Routes - Backend API integration for hero content
// Replace hardcoded data with actual API endpoints for hero section.
// Will need to create /api/hero endpoint to fetch:
// - Dynamic hero titles and subtitles
// - Featured product promotions
=======
// TODO: Replace with actual API
// call API when backend is ready
>>>>>>> c5d22da1
const data = {
  backgroundImage:
    "https://images.unsplash.com/photo-1441986300917-64674bd600d8?ixlib=rb-4.0.3&ixid=M3wxMjA3fDB8MHxwaG90by1wYWdlfHx8fGVufDB8fHx8fA%3D%3D&auto=format&fit=crop&w=2070&q=80",
};

export const useHeroContent = () => {
  const [isLoading, setIsLoading] = useState(false);
  const [heroData, setHeroData] = useState({
    title: "",
    subtitle: "",
    ctaText: "Shop Now",
    ctaLink: "/shop",
    backgroundImage: null,
  });

  useEffect(() => {
    const fetchHeroContent = async () => {
      try {
        // Simulate API delay for now
        await new Promise(resolve => setTimeout(resolve, 100));
        setIsLoading(true);
<<<<<<< HEAD
        // TODO: Develop Component - Dynamic hero content API integration
        // Implement actual API call to fetch hero content from backend.
        // Requirements:
        // - Error handling with retry logic
        // - Loading states for better UX
        // - Cache content for improved performance
=======
        // TODO: Fetch hero content from API
        // For now, using static data
>>>>>>> c5d22da1
        setHeroData({
          title: "Discover Your Urban Style",
          subtitle: "Trendy, high-quality clothing for the modern, fashion-conscious consumer",
          ctaText: "Shop Now",
          ctaLink: "/shop",
          backgroundImage: getHeroImageUrl(data.backgroundImage, 1200, 600),
        });
      } catch (err) {
        console.error("Error fetching hero content:", err);
      } finally {
        setIsLoading(false);
      }
    };

    fetchHeroContent();
  }, []);

  const handleCtaClick = () => {
    // Track analytics event for hero CTA click
    if (typeof window !== "undefined" && window.gtag) {
      window.gtag("event", "click", {
        event_category: "Hero",
        event_label: "Shop Now Button",
      });
    }
  };

  return {
    isLoading,
    heroData,
    onCtaClick: handleCtaClick,
  };
};

export const useAboutContent = () => {
  const [isLoading, setIsLoading] = useState(false);
  const [aboutContent, setAboutContent] = useState({
    title: "",
    paragraphs: [],
    ctaText: "Learn More About Us",
    ctaLink: "/about",
  });

  useEffect(() => {
    const fetchAboutContent = async () => {
      try {
        // Simulate API delay for now
        await new Promise(resolve => setTimeout(resolve, 100));
        setIsLoading(true);
<<<<<<< HEAD
        // TODO: Define Routes - About content management API
        // Create API endpoint for dynamic about section content.
        // Backend requirements:
        // - GET /api/content/about (fetch about content)
        // - Support for rich text/markdown content
        // - Version control for content updates
=======
        // TODO: Fetch about content from API

>>>>>>> c5d22da1
        setAboutContent({
          title: "About Urban Echo",
          paragraphs: [
            "Urban Echo is your destination for contemporary fashion that speaks to the modern lifestyle. We curate high-quality clothing that combines style, comfort, and sustainability. Our mission is to help you express your unique personality through carefully selected pieces that echo your urban spirit and contemporary taste.",
            "From trendy streetwear to sophisticated business attire, we offer a diverse collection that caters to every aspect of your life. Discover fashion that not only looks good but feels good and does good for the world.",
          ],
          ctaText: "Learn More About Us",
          ctaLink: "/about",
        });
      } catch (err) {
        console.error("Error fetching about content:", err);
      } finally {
        setIsLoading(false);
      }
    };

    fetchAboutContent();
  }, []);

  const handleLearnMoreClick = () => {
    // Track analytics event for learn more click
    if (typeof window !== "undefined" && window.gtag) {
      window.gtag("event", "click", {
        event_category: "About Section",
        event_label: "Learn More About Us",
      });
    }
  };

  return {
    isLoading,
    aboutContent,
    onLearnMoreClick: handleLearnMoreClick,
  };
};<|MERGE_RESOLUTION|>--- conflicted
+++ resolved
@@ -2,16 +2,13 @@
 
 import { getHeroImageUrl } from "../utils/imageUtils";
 
-<<<<<<< HEAD
-// TODO: Define Routes - Backend API integration for hero content
+// TODO: Define Routes - Backend API integration for hero content (Version 2 post-MVP)
 // Replace hardcoded data with actual API endpoints for hero section.
-// Will need to create /api/hero endpoint to fetch:
+// Version 2 CMS integration will provide:
 // - Dynamic hero titles and subtitles
 // - Featured product promotions
-=======
-// TODO: Replace with actual API
-// call API when backend is ready
->>>>>>> c5d22da1
+// - Seasonal campaign content
+// - A/B testing variations for conversion optimization
 const data = {
   backgroundImage:
     "https://images.unsplash.com/photo-1441986300917-64674bd600d8?ixlib=rb-4.0.3&ixid=M3wxMjA3fDB8MHxwaG90by1wYWdlfHx8fGVufDB8fHx8fA%3D%3D&auto=format&fit=crop&w=2070&q=80",
@@ -33,17 +30,13 @@
         // Simulate API delay for now
         await new Promise(resolve => setTimeout(resolve, 100));
         setIsLoading(true);
-<<<<<<< HEAD
-        // TODO: Develop Component - Dynamic hero content API integration
-        // Implement actual API call to fetch hero content from backend.
-        // Requirements:
+        // TODO: Develop Component - Dynamic hero content API integration (Version 2 post-MVP)
+        // Implement actual API call to fetch hero content from CMS backend.
+        // Version 2 Requirements:
         // - Error handling with retry logic
         // - Loading states for better UX
         // - Cache content for improved performance
-=======
-        // TODO: Fetch hero content from API
-        // For now, using static data
->>>>>>> c5d22da1
+        // - Support for multiple hero variants (A/B testing)
         setHeroData({
           title: "Discover Your Urban Style",
           subtitle: "Trendy, high-quality clothing for the modern, fashion-conscious consumer",
@@ -93,17 +86,12 @@
         // Simulate API delay for now
         await new Promise(resolve => setTimeout(resolve, 100));
         setIsLoading(true);
-<<<<<<< HEAD
         // TODO: Define Routes - About content management API
         // Create API endpoint for dynamic about section content.
         // Backend requirements:
         // - GET /api/content/about (fetch about content)
         // - Support for rich text/markdown content
         // - Version control for content updates
-=======
-        // TODO: Fetch about content from API
-
->>>>>>> c5d22da1
         setAboutContent({
           title: "About Urban Echo",
           paragraphs: [
