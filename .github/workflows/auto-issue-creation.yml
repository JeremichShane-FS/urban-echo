name: "Auto Issue Creation"
on:
  push:
    branches: [main, staging, dev]
  workflow_dispatch:

jobs:
  todo-to-issue:
    runs-on: ubuntu-latest
    permissions:
      issues: write
      contents: read
    steps:
      - uses: actions/checkout@v4

      - name: "TODO to Issue"
        uses: alstr/todo-to-issue-action@v5
        with:
          TOKEN: ${{ secrets.GITHUB_TOKEN }}
          REPO: ${{ github.repository }}
          CLOSE_ISSUES: "true"
          AUTO_P: "false"
          PROJECT: "user/JeremichShane-FS/2506-WDV359-JeremichShane"
          PROJECTS_SECRET: "${{ secrets.PROJECTS_SECRET }}"
          IDENTIFIERS: >
            [
              {"name": "TODO:", "labels": ["auto-generated", "type: enhancement"]},
              {"name": "FIX:", "labels": ["auto-generated", "type: bug"]}
            ]
          ISSUE_TEMPLATE: "{{ body }}\n\n---\n**File:** [{{ url }}]({{ url }})\n\n{{ snippet }}\n"

  apply-smart-labels:
    needs: [todo-to-issue]
    runs-on: ubuntu-latest
    permissions:
      issues: write
      contents: read
    steps:
      - uses: actions/checkout@v4

      - name: "Apply Smart Labels (No Validation Needed)"
<<<<<<< HEAD
=======
        env:
          GITHUB_ACTOR: ${{ github.actor }}
>>>>>>> 67ae535c
        run: |
          echo "🏷️ Applying smart labels to recent TODO/FIX issues..."
          echo "ℹ️ Validation already handled by pre-commit hook"
          sleep 30

          CUTOFF_TIME=$(date -d '5 minutes ago' --iso-8601=seconds)

          gh issue list --limit 20 --json number,title,body,createdAt | jq -r --arg cutoff "$CUTOFF_TIME" '.[] | select(.createdAt > $cutoff) | "\(.number)|\(.title)"' | while IFS='|' read -r number title; do
            if [[ -n "$number" && -n "$title" ]]; then
              echo "📝 Processing validated issue #$number: $title"
              
              ISSUE_BODY=$(gh issue view "$number" --json body --jq '.body' 2>/dev/null || echo "")
              
              if [[ "$ISSUE_BODY" =~ \*\*File:\*\* ]]; then
                # Extract template (guaranteed valid from pre-commit validation)
                TEMPLATE=$(echo "$title" | grep -o '^\[[^]]*\]' | tr '[:lower:]' '[:upper:]')
                TEMPLATE_NAME=$(echo "$TEMPLATE" | sed 's/\[//g' | sed 's/\]//g')
                
                echo "   🎯 Processing validated template: [$TEMPLATE_NAME]"
                
                # Assign to author (project assignment handled by todo-to-issue action with PROJECTS_SECRET)
                gh issue edit "$number" --add-assignee "$GITHUB_ACTOR" 2>/dev/null || true
                
                # Template-based labeling (simplified - no validation checks needed!)
                case "$TEMPLATE_NAME" in
                  "CI"|"CD"|"WORKFLOW"|"AUTOMATION"|"ACTIONS"|"DEPLOY"|"BUILD")
                    echo "     🔧 CI/CD template"
                    gh issue edit "$number" --add-label "ci/cd" 2>/dev/null || true
                    if [[ "$TEMPLATE_NAME" =~ ^(CI|CD|DEPLOY|BUILD)$ ]]; then
                      gh issue edit "$number" --add-label "priority: high" 2>/dev/null || true
                    else
                      gh issue edit "$number" --add-label "priority: medium" 2>/dev/null || true
                    fi
                    ;;
                  "COMPONENT"|"UI/UX")
                    echo "     🎨 Frontend template"
                    gh issue edit "$number" --add-label "area: frontend,priority: medium" 2>/dev/null || true
                    ;;
                  "ROUTES"|"DATA")
                    echo "     🔌 API/Backend template"
                    gh issue edit "$number" --add-label "area: api,area: backend,priority: medium" 2>/dev/null || true
                    ;;
                  "SECURITY")
                    echo "     🔒 Security template"
                    gh issue edit "$number" --add-label "area: security,priority: high" 2>/dev/null || true
                    # FIX vs TODO type logic
                    if [[ "$ISSUE_BODY" =~ FIX: ]]; then
                      echo "     🐛 Security FIX = vulnerability = bug type"
                      gh issue edit "$number" --remove-label "type: enhancement" --add-label "type: bug" 2>/dev/null || true
                    fi
                    ;;
                  "BUG")
                    echo "     🐛 Bug template"
                    gh issue edit "$number" --remove-label "type: enhancement" --add-label "type: bug" 2>/dev/null || true
                    # FIX vs TODO priority logic
                    if [[ "$ISSUE_BODY" =~ FIX: ]]; then
                      echo "     🚨 FIX + [BUG] = HIGH priority"
                      gh issue edit "$number" --add-label "priority: high" 2>/dev/null || true
                    else
                      echo "     📋 TODO + [BUG] = MEDIUM priority"
                      gh issue edit "$number" --add-label "priority: medium" 2>/dev/null || true
                    fi
                    ;;
                  "PERF")
                    echo "     ⚡ Performance template"
                    gh issue edit "$number" --add-label "performance,priority: medium" 2>/dev/null || true
                    ;;
                  "REFACTOR")
                    echo "     🔧 Refactor template"
                    gh issue edit "$number" --add-label "tech-debt,priority: medium" 2>/dev/null || true
                    ;;
                  "TEST")
                    echo "     🧪 Test template"
                    gh issue edit "$number" --add-label "priority: medium" 2>/dev/null || true
                    ;;
                  "DOCS")
                    echo "     📚 Documentation template"
                    gh issue edit "$number" --remove-label "type: enhancement" --add-label "type: documentation,priority: low" 2>/dev/null || true
                    ;;
                  "I18N"|"A11Y"|"ONBOARDING"|"RESEARCH"|"STATE"|"DEPENDENCY")
                    echo "     📋 Special template: $TEMPLATE_NAME"
                    LABEL_NAME=$(echo "$TEMPLATE_NAME" | tr '[:upper:]' '[:lower:]')
                    gh issue edit "$number" --add-label "$LABEL_NAME" 2>/dev/null || true
                    if [[ "$TEMPLATE_NAME" == "DEPENDENCY" ]]; then
                      gh issue edit "$number" --add-label "priority: low" 2>/dev/null || true
                    else
                      gh issue edit "$number" --add-label "priority: medium" 2>/dev/null || true
                    fi
                    ;;
                  "FEATURE")
                    echo "     ✨ Feature template"
                    gh issue edit "$number" --add-label "priority: medium" 2>/dev/null || true
                    ;;
                  *)
                    echo "     📋 Other template: $TEMPLATE_NAME"
                    gh issue edit "$number" --add-label "priority: medium" 2>/dev/null || true
                    ;;
                esac
                
                # Smart content detection (only analyze comment text)
                TODO_COMMENT_LINES=$(echo "$ISSUE_BODY" | sed -n '/```/,/```/p' | grep -E '^\s*//\s*(TODO|FIX):' | head -3)
                ANALYSIS_TEXT="$title $TODO_COMMENT_LINES"
                
                # Technology detection
                if [[ "$ANALYSIS_TEXT" =~ (Next\.js|NextJS|Next) ]]; then
                  gh issue edit "$number" --add-label "nextjs" 2>/dev/null || true
                fi
                
                if [[ "$ANALYSIS_TEXT" =~ (MongoDB|mongo) ]]; then
                  gh issue edit "$number" --add-label "mongodb" 2>/dev/null || true
                fi
                
                if [[ "$ANALYSIS_TEXT" =~ (Stripe|stripe) ]]; then
                  gh issue edit "$number" --add-label "stripe" 2>/dev/null || true
                fi
                
                if [[ "$ANALYSIS_TEXT" =~ (Auth0|auth0) ]]; then
                  gh issue edit "$number" --add-label "auth0" 2>/dev/null || true
                fi
                
                # Content-based labeling
                if [[ "$ANALYSIS_TEXT" =~ (console\.log|console\s+log|alert\(|debugger) ]]; then
                  echo "     🧹 Debug code mentioned - adding cleanup"
                  gh issue edit "$number" --add-label "cleanup" 2>/dev/null || true
                fi
                
                if [[ "$ANALYSIS_TEXT" =~ (performance|optimize|optimization|speed|slow|bottleneck) ]] && [[ ! "$TEMPLATE_NAME" == "PERF" ]]; then
                  echo "     ⚡ Performance keywords - adding performance"
                  gh issue edit "$number" --add-label "performance" 2>/dev/null || true
                fi
                
                echo "   ✅ Smart labels applied to #$number"
              fi
            fi
          done

          echo "🎉 Smart labeling complete!"
        env:
<<<<<<< HEAD
          GITHUB_TOKEN: ${{ secrets.GITHUB_TOKEN }}
          GITHUB_ACTOR: ${{ github.actor }}
=======
          GITHUB_TOKEN: ${{ secrets.GITHUB_TOKEN }}
>>>>>>> 67ae535c
<|MERGE_RESOLUTION|>--- conflicted
+++ resolved
@@ -37,13 +37,7 @@
       contents: read
     steps:
       - uses: actions/checkout@v4
-
       - name: "Apply Smart Labels (No Validation Needed)"
-<<<<<<< HEAD
-=======
-        env:
-          GITHUB_ACTOR: ${{ github.actor }}
->>>>>>> 67ae535c
         run: |
           echo "🏷️ Applying smart labels to recent TODO/FIX issues..."
           echo "ℹ️ Validation already handled by pre-commit hook"
@@ -182,9 +176,5 @@
 
           echo "🎉 Smart labeling complete!"
         env:
-<<<<<<< HEAD
           GITHUB_TOKEN: ${{ secrets.GITHUB_TOKEN }}
-          GITHUB_ACTOR: ${{ github.actor }}
-=======
-          GITHUB_TOKEN: ${{ secrets.GITHUB_TOKEN }}
->>>>>>> 67ae535c
+          GITHUB_ACTOR: ${{ github.actor }}